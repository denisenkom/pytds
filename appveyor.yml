version: 1.0.{build}

os: Visual Studio 2019

environment:
  INAPPVEYOR: 1
  HOST: localhost
  SQLUSER: sa
  SQLPASSWORD: Password12!
  DATABASE: test
  matrix:
<<<<<<< HEAD
    - PYTHON: "C:\\Python310"
      SQLINSTANCE: SQL2017
    - PYTHON: "C:\\Python310-x64"
      SQLINSTANCE: SQL2017
    - PYTHON: "C:\\Python310-x64"
      SQLINSTANCE: SQL2019
=======
    - PYTHON: "C:\\Python312"
      SQLINSTANCE: SQL2019
    - PYTHON: "C:\\Python312-x64"
      SQLINSTANCE: SQL2019
    - PYTHON: "C:\\Python38-x64"
      SQLINSTANCE: SQL2017
>>>>>>> ea672e8d

install:
  - "SET PATH=%PYTHON%;%PYTHON%\\Scripts;%PATH%"
  - python --version
  - "python -c \"import struct; print(struct.calcsize('P') * 8)\""
<<<<<<< HEAD
  #- choco install rust rustup.install
  #- set PATH=C:\MinGW\bin;%HomeDrive%%HomePath%\.cargo\bin;%PATH%
  - dir %HomeDrive%%HomePath%
  #- rustup target add i686-pc-windows-msvc
  #- set INCLUDE=C:\OpenSSL-Win64\include;%INCLUDE%
  #- set LIB=C:\OpenSSL-Win64\lib;%LIB%
  #- set OPENSSL_DIR=C:\OpenSSL-Win64
  - pip install -e .
  - pip install setuptools  # needed to build cryptography package
=======
  - pip install -r requirements.txt
>>>>>>> ea672e8d
  - pip install -r test_requirements.txt
  - pip uninstall -y python-tds

build_script:
  - python setup.py sdist

before_test:
  # setup SQL Server
  - ps: |
      $instanceName = $env:SQLINSTANCE
      Start-Service "MSSQL`$$instanceName"
      Start-Service "SQLBrowser"
  - sqlcmd -S "(local)\%SQLINSTANCE%" -Q "Use [master]; CREATE DATABASE test; ALTER DATABASE test SET READ_COMMITTED_SNAPSHOT ON; ALTER DATABASE test SET ALLOW_SNAPSHOT_ISOLATION ON"
  - sqlcmd -S "(local)\%SQLINSTANCE%" -h -1 -Q "set nocount on; Select @@version"


test_script:
  - mypy src
  - ruff check src
  - set PYTHONPATH=src
  - pytest -v --junitxml=junit-results.xml --cov=./
  - ps: |
      $wc = New-Object 'System.Net.WebClient'
      $url = "https://ci.appveyor.com/api/testresults/junit/$env:APPVEYOR_JOB_ID"
      $wc.UploadFile($url, (Resolve-Path .\junit-results.xml));
      Write-Output $url
  - codecov<|MERGE_RESOLUTION|>--- conflicted
+++ resolved
@@ -9,39 +9,24 @@
   SQLPASSWORD: Password12!
   DATABASE: test
   matrix:
-<<<<<<< HEAD
     - PYTHON: "C:\\Python310"
       SQLINSTANCE: SQL2017
     - PYTHON: "C:\\Python310-x64"
       SQLINSTANCE: SQL2017
     - PYTHON: "C:\\Python310-x64"
       SQLINSTANCE: SQL2019
-=======
     - PYTHON: "C:\\Python312"
       SQLINSTANCE: SQL2019
     - PYTHON: "C:\\Python312-x64"
       SQLINSTANCE: SQL2019
     - PYTHON: "C:\\Python38-x64"
       SQLINSTANCE: SQL2017
->>>>>>> ea672e8d
 
 install:
   - "SET PATH=%PYTHON%;%PYTHON%\\Scripts;%PATH%"
   - python --version
   - "python -c \"import struct; print(struct.calcsize('P') * 8)\""
-<<<<<<< HEAD
-  #- choco install rust rustup.install
-  #- set PATH=C:\MinGW\bin;%HomeDrive%%HomePath%\.cargo\bin;%PATH%
-  - dir %HomeDrive%%HomePath%
-  #- rustup target add i686-pc-windows-msvc
-  #- set INCLUDE=C:\OpenSSL-Win64\include;%INCLUDE%
-  #- set LIB=C:\OpenSSL-Win64\lib;%LIB%
-  #- set OPENSSL_DIR=C:\OpenSSL-Win64
-  - pip install -e .
-  - pip install setuptools  # needed to build cryptography package
-=======
   - pip install -r requirements.txt
->>>>>>> ea672e8d
   - pip install -r test_requirements.txt
   - pip uninstall -y python-tds
 
