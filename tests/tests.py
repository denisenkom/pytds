--- conflicted
+++ resolved
@@ -397,11 +397,7 @@
                     cur.execute('select 1')
                     cur.fetchall()
                     conn.commit()
-<<<<<<< HEAD
-                    kill(master_conn, conn._conn._main_session._reader._spid)
-=======
                     kill(master_conn, get_spid(conn))
->>>>>>> dd198260
                     cur.execute('select 1')
                     cur.fetchall()
                 kill(master_conn, get_spid(conn))
