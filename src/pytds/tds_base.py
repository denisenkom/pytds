"""
.. module:: tds_base
   :platform: Unix, Windows, MacOSX
   :synopsis: Various internal stuff

.. moduleauthor:: Mikhail Denisenko <denisenkom@gmail.com>
"""
from __future__ import annotations

import datetime
import logging
import socket
import struct
import typing
from collections import deque
from typing import Callable, Protocol, Iterable, TypedDict, Tuple, Any

import pytds
from pytds.collate import ucs2_codec

logger = logging.getLogger("pytds")

# tds protocol versions
TDS70 = 0x70000000
TDS71 = 0x71000000
TDS71rev1 = 0x71000001
TDS72 = 0x72090002
TDS73A = 0x730A0003
TDS73 = TDS73A
TDS73B = 0x730B0003
TDS74 = 0x74000004


if typing.TYPE_CHECKING:
    from pytds.tds_session import _TdsSession
    import OpenSSL


def IS_TDS7_PLUS(x: _TdsSession):
    return x.tds_version >= TDS70


def IS_TDS71_PLUS(x: _TdsSession):
    return x.tds_version >= TDS71


def IS_TDS72_PLUS(x: _TdsSession):
    return x.tds_version >= TDS72


def IS_TDS73_PLUS(x: _TdsSession):
    return x.tds_version >= TDS73A


def IS_TDS74_PLUS(x: _TdsSession):
    return x.tds_version >= TDS74

# https://msdn.microsoft.com/en-us/library/dd304214.aspx
class PacketType:
    QUERY = 1
    OLDLOGIN = 2
    RPC = 3
    REPLY = 4
    CANCEL = 6
    BULK = 7
    FEDAUTHTOKEN = 8
    TRANS = 14  # transaction management
    LOGIN = 16
    AUTH = 17
    PRELOGIN = 18


# mssql login options flags
# option_flag1_values
TDS_BYTE_ORDER_X86 = 0
TDS_CHARSET_ASCII = 0
TDS_DUMPLOAD_ON = 0
TDS_FLOAT_IEEE_754 = 0
TDS_INIT_DB_WARN = 0
TDS_SET_LANG_OFF = 0
TDS_USE_DB_SILENT = 0
TDS_BYTE_ORDER_68000 = 0x01
TDS_CHARSET_EBDDIC = 0x02
TDS_FLOAT_VAX = 0x04
TDS_FLOAT_ND5000 = 0x08
TDS_DUMPLOAD_OFF = 0x10  # prevent BCP
TDS_USE_DB_NOTIFY = 0x20
TDS_INIT_DB_FATAL = 0x40
TDS_SET_LANG_ON = 0x80

# enum option_flag2_values
TDS_INIT_LANG_WARN = 0
TDS_INTEGRATED_SECURTY_OFF = 0
TDS_ODBC_OFF = 0
TDS_USER_NORMAL = 0  # SQL Server login
TDS_INIT_LANG_REQUIRED = 0x01
TDS_ODBC_ON = 0x02
TDS_TRANSACTION_BOUNDARY71 = 0x04  # removed in TDS 7.2
TDS_CACHE_CONNECT71 = 0x08  # removed in TDS 7.2
TDS_USER_SERVER = 0x10  # reserved
TDS_USER_REMUSER = 0x20  # DQ login
TDS_USER_SQLREPL = 0x40  # replication login
TDS_INTEGRATED_SECURITY_ON = 0x80

# enum option_flag3_values TDS 7.3+
TDS_RESTRICTED_COLLATION = 0
TDS_CHANGE_PASSWORD = 0x01
TDS_SEND_YUKON_BINARY_XML = 0x02
TDS_REQUEST_USER_INSTANCE = 0x04
TDS_UNKNOWN_COLLATION_HANDLING = 0x08
TDS_ANY_COLLATION = 0x10

TDS5_PARAMFMT2_TOKEN = 32  # 0x20
TDS_LANGUAGE_TOKEN = 33  # 0x20    TDS 5.0 only
TDS_ORDERBY2_TOKEN = 34  # 0x22
TDS_ROWFMT2_TOKEN = 97  # 0x61    TDS 5.0 only
TDS_LOGOUT_TOKEN = 113  # 0x71    TDS 5.0 only?
TDS_RETURNSTATUS_TOKEN = 121  # 0x79
TDS_PROCID_TOKEN = 124  # 0x7C    TDS 4.2 only
TDS7_RESULT_TOKEN = 129  # 0x81    TDS 7.0 only
TDS7_COMPUTE_RESULT_TOKEN = 136  # 0x88    TDS 7.0 only
TDS_COLNAME_TOKEN = 160  # 0xA0    TDS 4.2 only
TDS_COLFMT_TOKEN = 161  # 0xA1    TDS 4.2 only
TDS_DYNAMIC2_TOKEN = 163  # 0xA3
TDS_TABNAME_TOKEN = 164  # 0xA4
TDS_COLINFO_TOKEN = 165  # 0xA5
TDS_OPTIONCMD_TOKEN = 166  # 0xA6
TDS_COMPUTE_NAMES_TOKEN = 167  # 0xA7
TDS_COMPUTE_RESULT_TOKEN = 168  # 0xA8
TDS_ORDERBY_TOKEN = 169  # 0xA9
TDS_ERROR_TOKEN = 170  # 0xAA
TDS_INFO_TOKEN = 171  # 0xAB
TDS_PARAM_TOKEN = 172  # 0xAC
TDS_LOGINACK_TOKEN = 173  # 0xAD
TDS_CONTROL_TOKEN = 174  # 0xAE
TDS_ROW_TOKEN = 209  # 0xD1
TDS_NBC_ROW_TOKEN = 210  # 0xD2    as of TDS 7.3.B
TDS_CMP_ROW_TOKEN = 211  # 0xD3
TDS5_PARAMS_TOKEN = 215  # 0xD7    TDS 5.0 only
TDS_CAPABILITY_TOKEN = 226  # 0xE2
TDS_ENVCHANGE_TOKEN = 227  # 0xE3
TDS_DBRPC_TOKEN = 230  # 0xE6
TDS5_DYNAMIC_TOKEN = 231  # 0xE7    TDS 5.0 only
TDS5_PARAMFMT_TOKEN = 236  # 0xEC    TDS 5.0 only
TDS_AUTH_TOKEN = 237  # 0xED    TDS 7.0 only
TDS_RESULT_TOKEN = 238  # 0xEE
TDS_DONE_TOKEN = 253  # 0xFD
TDS_DONEPROC_TOKEN = 254  # 0xFE
TDS_DONEINPROC_TOKEN = 255  # 0xFF

# CURSOR support: TDS 5.0 only
TDS_CURCLOSE_TOKEN = 128  # 0x80    TDS 5.0 only
TDS_CURDELETE_TOKEN = 129  # 0x81    TDS 5.0 only
TDS_CURFETCH_TOKEN = 130  # 0x82    TDS 5.0 only
TDS_CURINFO_TOKEN = 131  # 0x83    TDS 5.0 only
TDS_CUROPEN_TOKEN = 132  # 0x84    TDS 5.0 only
TDS_CURDECLARE_TOKEN = 134  # 0x86    TDS 5.0 only

# environment type field
TDS_ENV_DATABASE = 1
TDS_ENV_LANG = 2
TDS_ENV_CHARSET = 3
TDS_ENV_PACKSIZE = 4
TDS_ENV_LCID = 5
TDS_ENV_UNICODE_DATA_SORT_COMP_FLAGS = 6
TDS_ENV_SQLCOLLATION = 7
TDS_ENV_BEGINTRANS = 8
TDS_ENV_COMMITTRANS = 9
TDS_ENV_ROLLBACKTRANS = 10
TDS_ENV_ENLIST_DTC_TRANS = 11
TDS_ENV_DEFECT_TRANS = 12
TDS_ENV_DB_MIRRORING_PARTNER = 13
TDS_ENV_PROMOTE_TRANS = 15
TDS_ENV_TRANS_MANAGER_ADDR = 16
TDS_ENV_TRANS_ENDED = 17
TDS_ENV_RESET_COMPLETION_ACK = 18
TDS_ENV_INSTANCE_INFO = 19
TDS_ENV_ROUTING = 20

# Microsoft internal stored procedure id's
TDS_SP_CURSOR = 1
TDS_SP_CURSOROPEN = 2
TDS_SP_CURSORPREPARE = 3
TDS_SP_CURSOREXECUTE = 4
TDS_SP_CURSORPREPEXEC = 5
TDS_SP_CURSORUNPREPARE = 6
TDS_SP_CURSORFETCH = 7
TDS_SP_CURSOROPTION = 8
TDS_SP_CURSORCLOSE = 9
TDS_SP_EXECUTESQL = 10
TDS_SP_PREPARE = 11
TDS_SP_EXECUTE = 12
TDS_SP_PREPEXEC = 13
TDS_SP_PREPEXECRPC = 14
TDS_SP_UNPREPARE = 15

# Flags returned in TDS_DONE token
TDS_DONE_FINAL = 0
TDS_DONE_MORE_RESULTS = 0x01  # more results follow
TDS_DONE_ERROR = 0x02  # error occurred
TDS_DONE_INXACT = 0x04  # transaction in progress
TDS_DONE_PROC = 0x08  # results are from a stored procedure
TDS_DONE_COUNT = 0x10  # count field in packet is valid
TDS_DONE_CANCELLED = 0x20  # acknowledging an attention command (usually a cancel)
TDS_DONE_EVENT = 0x40  # part of an event notification.
TDS_DONE_SRVERROR = 0x100  # SQL server server error


SYBVOID = 31  # 0x1F
IMAGETYPE = SYBIMAGE = 34  # 0x22
TEXTTYPE = SYBTEXT = 35  # 0x23
SYBVARBINARY = 37  # 0x25
INTNTYPE = SYBINTN = 38  # 0x26
SYBVARCHAR = 39  # 0x27
BINARYTYPE = SYBBINARY = 45  # 0x2D
SYBCHAR = 47  # 0x2F
INT1TYPE = SYBINT1 = 48  # 0x30
BITTYPE = SYBBIT = 50  # 0x32
INT2TYPE = SYBINT2 = 52  # 0x34
INT4TYPE = SYBINT4 = 56  # 0x38
DATETIM4TYPE = SYBDATETIME4 = 58  # 0x3A
FLT4TYPE = SYBREAL = 59  # 0x3B
MONEYTYPE = SYBMONEY = 60  # 0x3C
DATETIMETYPE = SYBDATETIME = 61  # 0x3D
FLT8TYPE = SYBFLT8 = 62  # 0x3E
NTEXTTYPE = SYBNTEXT = 99  # 0x63
SYBNVARCHAR = 103  # 0x67
BITNTYPE = SYBBITN = 104  # 0x68
NUMERICNTYPE = SYBNUMERIC = 108  # 0x6C
DECIMALNTYPE = SYBDECIMAL = 106  # 0x6A
FLTNTYPE = SYBFLTN = 109  # 0x6D
MONEYNTYPE = SYBMONEYN = 110  # 0x6E
DATETIMNTYPE = SYBDATETIMN = 111  # 0x6F
MONEY4TYPE = SYBMONEY4 = 122  # 0x7A

INT8TYPE = SYBINT8 = 127  # 0x7F
BIGCHARTYPE = XSYBCHAR = 175  # 0xAF
BIGVARCHRTYPE = XSYBVARCHAR = 167  # 0xA7
NVARCHARTYPE = XSYBNVARCHAR = 231  # 0xE7
NCHARTYPE = XSYBNCHAR = 239  # 0xEF
BIGVARBINTYPE = XSYBVARBINARY = 165  # 0xA5
BIGBINARYTYPE = XSYBBINARY = 173  # 0xAD
GUIDTYPE = SYBUNIQUE = 36  # 0x24
SSVARIANTTYPE = SYBVARIANT = 98  # 0x62
UDTTYPE = SYBMSUDT = 240  # 0xF0
XMLTYPE = SYBMSXML = 241  # 0xF1
TVPTYPE = 243  # 0xF3
DATENTYPE = SYBMSDATE = 40  # 0x28
TIMENTYPE = SYBMSTIME = 41  # 0x29
DATETIME2NTYPE = SYBMSDATETIME2 = 42  # 0x2a
DATETIMEOFFSETNTYPE = SYBMSDATETIMEOFFSET = 43  # 0x2b

# TDS type flag
TDS_FSQLTYPE_SQL_DFLT = 0x00
TDS_FSQLTYPE_SQL_TSQL = 0x01
TDS_FOLEDB = 0x10
TDS_FREADONLY_INTENT = 0x20


# as per https://learn.microsoft.com/en-us/openspecs/windows_protocols/ms-tds/773a62b6-ee89-4c02-9e5e-344882630aac
TDS_LOGIN_FEATURE_SESSIONRECOVERY = 0x01
TDS_LOGIN_FEATURE_FEDAUTH = 0x02
TDS_LOGIN_FEATURE_COLUMNENCRYPTION = 0x04
TDS_LOGIN_FEATURE_GLOBALTRANSACTIONS = 0x05
TDS_LOGIN_FEATURE_AZURESQLSUPPORT = 0x08
TDS_LOGIN_FEATURE_DATACLASSIFICATION = 0x09
TDS_LOGIN_FEATURE_UTF8_SUPPORT = 0x0A
TDS_LOGIN_FEATURE_AZURESQLDNSCACHING = 0x0B

TDS_FEDAUTH_OPTIONS_LIBRARY_LIVEID_COMPACTTOKEN = 0x00
TDS_FEDAUTH_OPTIONS_LIBRARY_SECURITYTOKEN = 0x01
TDS_FEDAUTH_OPTIONS_LIBRARY_ADAL = 0x02
TDS_FEDAUTH_OPTIONS_ECHO_YES = 0x01
TDS_FEDAUTH_OPTIONS_ECHO_NO = 0x00


#
# Sybase only types
#
SYBLONGBINARY = 225  # 0xE1
SYBUINT1 = 64  # 0x40
SYBUINT2 = 65  # 0x41
SYBUINT4 = 66  # 0x42
SYBUINT8 = 67  # 0x43
SYBBLOB = 36  # 0x24
SYBBOUNDARY = 104  # 0x68
SYBDATE = 49  # 0x31
SYBDATEN = 123  # 0x7B
SYB5INT8 = 191  # 0xBF
SYBINTERVAL = 46  # 0x2E
SYBLONGCHAR = 175  # 0xAF
SYBSENSITIVITY = 103  # 0x67
SYBSINT1 = 176  # 0xB0
SYBTIME = 51  # 0x33
SYBTIMEN = 147  # 0x93
SYBUINTN = 68  # 0x44
SYBUNITEXT = 174  # 0xAE
SYBXML = 163  # 0xA3

TDS_UT_TIMESTAMP = 80

# compute operator
SYBAOPCNT = 0x4B
SYBAOPCNTU = 0x4C
SYBAOPSUM = 0x4D
SYBAOPSUMU = 0x4E
SYBAOPAVG = 0x4F
SYBAOPAVGU = 0x50
SYBAOPMIN = 0x51
SYBAOPMAX = 0x52

# mssql2k compute operator
SYBAOPCNT_BIG = 0x09
SYBAOPSTDEV = 0x30
SYBAOPSTDEVP = 0x31
SYBAOPVAR = 0x32
SYBAOPVARP = 0x33
SYBAOPCHECKSUM_AGG = 0x72

# param flags
fByRefValue = 1
fDefaultValue = 2

TDS_IDLE = 0
TDS_QUERYING = 1
TDS_PENDING = 2
TDS_READING = 3
TDS_DEAD = 4
state_names = ["IDLE", "QUERYING", "PENDING", "READING", "DEAD"]

TDS_ENCRYPTION_OFF = 0
TDS_ENCRYPTION_REQUEST = 1
TDS_ENCRYPTION_REQUIRE = 2


class PreLoginToken:
    """
    PRELOGIN token option identifiers, corresponds to PL_OPTION_TOKEN in the spec.

    Spec link: https://learn.microsoft.com/en-us/openspecs/windows_protocols/ms-tds/60f56408-0188-4cd5-8b90-25c6f2423868
    """

    VERSION = 0
    ENCRYPTION = 1
    INSTOPT = 2
    THREADID = 3
    MARS = 4
    TRACEID = 5
    FEDAUTHREQUIRED = 6
    NONCEOPT = 7
    TERMINATOR = 0xFF


class PreLoginEnc:
    """
    PRELOGIN encryption parameter.

    Spec link: https://learn.microsoft.com/en-us/openspecs/windows_protocols/ms-tds/60f56408-0188-4cd5-8b90-25c6f2423868
    """

    ENCRYPT_OFF = 0  # Encryption available but off
    ENCRYPT_ON = 1  # Encryption available and on
    ENCRYPT_NOT_SUP = 2  # Encryption not available
    ENCRYPT_REQ = 3  # Encryption required


PLP_MARKER = 0xFFFF
PLP_NULL = 0xFFFFFFFFFFFFFFFF
PLP_UNKNOWN = 0xFFFFFFFFFFFFFFFE

TDS_NO_COUNT = -1

TVP_NULL_TOKEN = 0xFFFF

# TVP COLUMN FLAGS
TVP_COLUMN_DEFAULT_FLAG = 0x200

TVP_END_TOKEN = 0x00
TVP_ROW_TOKEN = 0x01
TVP_ORDER_UNIQUE_TOKEN = 0x10
TVP_COLUMN_ORDERING_TOKEN = 0x11


class CommonEqualityMixin(object):
    def __eq__(self, other):
        return isinstance(other, self.__class__) and self.__dict__ == other.__dict__

    def __ne__(self, other):
        return not self.__eq__(other)


def iterdecode(iterable, codec):
    """Uses an incremental decoder to decode each chunk of string in iterable.
    This function is a generator.

    :param iterable: Iterable object which yields raw data to be decoded.
    :param codec: An instance of a codec which will be used for decoding.
    """
    decoder = codec.incrementaldecoder()
    for chunk in iterable:
        yield decoder.decode(chunk)
    yield decoder.decode(b"", True)


def force_unicode(s):
    """
    Convert input into a string.  If input is a byte array, it will be decoded using UTF8 decoder.
    """
    if isinstance(s, bytes):
        try:
            return s.decode("utf8")
        except UnicodeDecodeError as e:
            raise DatabaseError(e)
    elif isinstance(s, str):
        return s
    else:
        return str(s)


def tds_quote_id(ident):
    """Quote an identifier according to MSSQL rules

    :param ident: identifier to quote
    :returns: Quoted identifier
    """
    return "[{0}]".format(ident.replace("]", "]]"))


# store a tuple of programming error codes
prog_errors = (
    102,  # syntax error
    207,  # invalid column name
    208,  # invalid object name
    2812,  # unknown procedure
    4104,  # multi-part identifier could not be bound
)

# store a tuple of integrity error codes
integrity_errors = (
    515,  # NULL insert
    547,  # FK related
    2601,  # violate unique index
    2627,  # violate UNIQUE KEY constraint
)


def my_ord(val):
    return val


def join_bytearrays(ba):
    return b"".join(ba)


# exception hierarchy
class Warning(Exception):
    pass


class Error(Exception):
    """
    Base class for all error classes, except TimeoutError
    """

    pass


TimeoutError = socket.timeout


class InterfaceError(Error):
    """
    TODO add documentation
    """

    pass


class DatabaseError(Error):
    """
    This error is raised when MSSQL server returns an error which includes error number
    """

    def __init__(self, msg: str, exc: typing.Any | None = None):
        super().__init__(msg, exc)
        self.msg_no = 0
        self.text = msg
        self.srvname = ""
        self.procname = ""
        self.number = 0
        self.severity = 0
        self.state = 0
        self.line = 0

    @property
    def message(self):
        if self.procname:
            return (
                "SQL Server message %d, severity %d, state %d, "
                "procedure %s, line %d:\n%s"
                % (
                    self.number,
                    self.severity,
                    self.state,
                    self.procname,
                    self.line,
                    self.text,
                )
            )
        else:
            return "SQL Server message %d, severity %d, state %d, " "line %d:\n%s" % (
                self.number,
                self.severity,
                self.state,
                self.line,
                self.text,
            )


class ClosedConnectionError(InterfaceError):
    """
    This error is raised when MSSQL server closes connection.
    """

    def __init__(self):
        super(ClosedConnectionError, self).__init__("Server closed connection")


class DataError(Error):
    """
    This error is raised when input parameter contains data which cannot be converted to acceptable data type.
    """

    pass


class OperationalError(DatabaseError):
    """
    TODO add documentation
    """

    pass


class LoginError(OperationalError):
    """
    This error is raised if provided login credentials are invalid
    """

    pass


class IntegrityError(DatabaseError):
    """
    TODO add documentation
    """

    pass


class InternalError(DatabaseError):
    """
    TODO add documentation
    """

    pass


class ProgrammingError(DatabaseError):
    """
    TODO add documentation
    """

    pass


class NotSupportedError(DatabaseError):
    """
    TODO add documentation
    """

    pass


# DB-API type definitions
class DBAPITypeObject:
    """
    TODO add documentation
    """

    def __init__(self, *values):
        self.values = set(values)

    def __eq__(self, other):
        return other in self.values

    def __cmp__(self, other):
        if other in self.values:
            return 0
        if other < self.values:
            return 1
        else:
            return -1


# standard dbapi type objects
STRING = DBAPITypeObject(
    SYBVARCHAR,
    SYBCHAR,
    SYBTEXT,
    XSYBNVARCHAR,
    XSYBNCHAR,
    SYBNTEXT,
    XSYBVARCHAR,
    XSYBCHAR,
    SYBMSXML,
)
BINARY = DBAPITypeObject(SYBIMAGE, SYBBINARY, SYBVARBINARY, XSYBVARBINARY, XSYBBINARY)
NUMBER = DBAPITypeObject(
    SYBBIT,
    SYBBITN,
    SYBINT1,
    SYBINT2,
    SYBINT4,
    SYBINT8,
    SYBINTN,
    SYBREAL,
    SYBFLT8,
    SYBFLTN,
)
DATETIME = DBAPITypeObject(SYBDATETIME, SYBDATETIME4, SYBDATETIMN)
DECIMAL = DBAPITypeObject(SYBMONEY, SYBMONEY4, SYBMONEYN, SYBNUMERIC, SYBDECIMAL)
ROWID = DBAPITypeObject()

# non-standard, but useful type objects
INTEGER = DBAPITypeObject(SYBBIT, SYBBITN, SYBINT1, SYBINT2, SYBINT4, SYBINT8, SYBINTN)
REAL = DBAPITypeObject(SYBREAL, SYBFLT8, SYBFLTN)
XML = DBAPITypeObject(SYBMSXML)


class InternalProc(object):
    """
    TODO add documentation
    """

    def __init__(self, proc_id, name):
        self.proc_id = proc_id
        self.name = name

    def __unicode__(self):
        return self.name


SP_EXECUTESQL = InternalProc(TDS_SP_EXECUTESQL, "sp_executesql")
SP_PREPARE = InternalProc(TDS_SP_PREPARE, "sp_prepare")
SP_EXECUTE = InternalProc(TDS_SP_EXECUTE, "sp_execute")


def skipall(stm, size):
    """Skips exactly size bytes in stm

    If EOF is reached before size bytes are skipped
    will raise :class:`ClosedConnectionError`

    :param stm: Stream to skip bytes in, should have read method
                this read method can return less than requested
                number of bytes.
    :param size: Number of bytes to skip.
    """
    res = stm.recv(size)
    if len(res) == size:
        return
    elif len(res) == 0:
        raise ClosedConnectionError()
    left = size - len(res)
    while left:
        buf = stm.recv(left)
        if len(buf) == 0:
            raise ClosedConnectionError()
        left -= len(buf)


def read_chunks(stm, size):
    """Reads exactly size bytes from stm and produces chunks

    May call stm.read multiple times until required
    number of bytes is read.
    If EOF is reached before size bytes are read
    will raise :class:`ClosedConnectionError`

    :param stm: Stream to read bytes from, should have read method,
                this read method can return less than requested
                number of bytes.
    :param size: Number of bytes to read.
    """
    if size == 0:
        yield b""
        return

    res = stm.recv(size)
    if len(res) == 0:
        raise ClosedConnectionError()
    yield res
    left = size - len(res)
    while left:
        buf = stm.recv(left)
        if len(buf) == 0:
            raise ClosedConnectionError()
        yield buf
        left -= len(buf)


def readall(stm, size):
    """Reads exactly size bytes from stm

    May call stm.read multiple times until required
    number of bytes read.
    If EOF is reached before size bytes are read
    will raise :class:`ClosedConnectionError`

    :param stm: Stream to read bytes from, should have read method
                this read method can return less than requested
                number of bytes.
    :param size: Number of bytes to read.
    :returns: Bytes buffer of exactly given size.
    """
    return join_bytearrays(read_chunks(stm, size))


def readall_fast(stm, size):
    """
    Slightly faster version of readall, it reads no more than two chunks.
    Meaning that it can only be used to read small data that doesn't span
    more that two packets.

    :param stm: Stream to read from, should have read method.
    :param size: Number of bytes to read.
    :return:
    """
    buf, offset = stm.read_fast(size)
    if len(buf) - offset < size:
        # slow case
        buf = buf[offset:]
        buf += stm.recv(size - len(buf))
        return buf, 0
    return buf, offset


def total_seconds(td):
    """Total number of seconds in timedelta object

    Python 2.6 doesn't have total_seconds method, this function
    provides a backport
    """
    return td.days * 24 * 60 * 60 + td.seconds


class Param:
    """
    Describes typed parameter.  Can be used to explicitly specify type of the parameter
    in the parametrized query.

    :param name: Optional name of the parameter
    :type name: str
    :param type: Type of the parameter, e.g. :class:`pytds.tds_types.IntType`
    """

    def __init__(self, name: str = "", type=None, value=None, flags: int = 0):
        self.name = name
        self.type = type
        self.value = value
        self.flags = flags


class Column(CommonEqualityMixin):
    """
    Describes table column.  Can be used to define schema for bulk insert.

    Following flags can be used for columns in `flags` parameter:

    * :const:`.fNullable` - column can contain `NULL` values
    * :const:`.fCaseSen` - column is case-sensitive
    * :const:`.fReadWrite` - TODO document
    * :const:`.fIdentity` - TODO document
    * :const:`.fComputed` - TODO document

    :param name: Name of the column
    :type name: str
    :param type: Type of a column, e.g. :class:`pytds.tds_types.IntType`
    :param flags: Combination of flags for the column, multiple flags can be combined using binary or operator.
                  Possible flags are described above.
    """

    fNullable = 1
    fCaseSen = 2
    fReadWrite = 8
    fIdentity = 0x10
    fComputed = 0x20

    def __init__(self, name="", type=None, flags=fNullable, value=None):
        self.char_codec = None
        self.column_name = name
        self.column_usertype = 0
        self.flags = flags
        self.type = type
        self.value = value
        self.serializer = None

    def __repr__(self):
        val = self.value
        if isinstance(val, bytes) and len(self.value) > 100:
            val = self.value[:100] + b"... len is " + str(len(val)).encode("ascii")
        if isinstance(val, str) and len(self.value) > 100:
            val = self.value[:100] + "... len is " + str(len(val))
        return (
            "<Column(name={},type={},value={},flags={},user_type={},codec={})>".format(
                repr(self.column_name),
                repr(self.type),
                repr(val),
                repr(self.flags),
                repr(self.column_usertype),
                repr(self.char_codec),
            )
        )

    def choose_serializer(self, type_factory, collation):
        """
        Chooses appropriate data type serializer for column's data type.
        """
        return type_factory.serializer_by_type(sql_type=self.type, collation=collation)


class TransportProtocol(Protocol):
    """
    This protocol mimics socket protocol
    """

    # def is_connected(self) -> bool:
    #    ...

    def close(self) -> None:
        ...

    def gettimeout(self) -> float | None:
        ...

    def settimeout(self, timeout: float | None) -> None:
        ...

    def sendall(self, buf: bytes, flags: int = 0) -> None:
        ...

    def recv(self, size: int) -> bytes:
        ...

    def recv_into(
        self, buf: bytearray | memoryview, size: int = 0, flags: int = 0
    ) -> int:
        ...


class LoadBalancer(Protocol):
    def choose(self) -> Iterable[str]:
        ...


class AuthProtocol(Protocol):
    def create_packet(self) -> bytes:
        ...

    def handle_next(self, packet: bytes) -> bytes | None:
        ...

    def close(self) -> None:
        ...


# packet header
# https://msdn.microsoft.com/en-us/library/dd340948.aspx
_header = struct.Struct(">BBHHBx")

_byte = struct.Struct("B")
_smallint_le = struct.Struct("<h")
_smallint_be = struct.Struct(">h")
_usmallint_le = struct.Struct("<H")
_usmallint_be = struct.Struct(">H")
_int_le = struct.Struct("<l")
_int_be = struct.Struct(">l")
_uint_le = struct.Struct("<L")
_uint_be = struct.Struct(">L")
_int8_le = struct.Struct("<q")
_int8_be = struct.Struct(">q")
_uint8_le = struct.Struct("<Q")
_uint8_be = struct.Struct(">Q")


logging_enabled = False


# stored procedure output parameter
class output:
    @property
    def type(self):
        """
        This is either the sql type declaration or python type instance
        of the parameter.
        """
        return self._type

    @property
    def value(self):
        """
        This is the value of the parameter.
        """
        return self._value

    def __init__(self, value: Any = None, param_type=None):
        """Creates procedure output parameter.

        :param param_type: either sql type declaration or python type
        :param value: value to pass into procedure
        """
        if param_type is None:
            if value is None or value is default:
                raise ValueError("Output type cannot be autodetected")
        elif isinstance(param_type, type) and value is not None:
            if value is not default and not isinstance(value, param_type):
                raise ValueError(
                    "value should match param_type, value is {}, param_type is '{}'".format(
                        repr(value), param_type.__name__
                    )
                )
        self._type = param_type
        self._value = value


class _Default:
    pass


default = _Default()


def tds7_crypt_pass(password: str) -> bytearray:
    """Mangle password according to tds rules

    :param password: Password str
    :returns: Byte-string with encoded password
    """
    encoded = bytearray(ucs2_codec.encode(password)[0])
    for i, ch in enumerate(encoded):
        encoded[i] = ((ch << 4) & 0xFF | (ch >> 4)) ^ 0xA5
    return encoded


class _TdsLogin:
    def __init__(self) -> None:
        self.client_host_name = ""
        self.library = ""
        self.server_name = ""
        self.instance_name = ""
        self.user_name = ""
        self.password = ""
        self.app_name = ""
        self.port: int | None = None
        self.language = ""
        self.attach_db_file = ""
        self.tds_version = TDS74
        self.database = ""
        self.bulk_copy = False
        self.client_lcid = 0
        self.use_mars = False
        self.pid = 0
        self.change_password = ""
        self.client_id = 0
        self.cafile: str | None = None
        self.validate_host = True
        self.enc_login_only = False
        self.enc_flag = 0
<<<<<<< HEAD
        try:
            import OpenSSL.SSL  # type: ignore # needs fixing
            self.tls_ctx: OpenSSL.SSL.Context | None = None
        except ImportError:
            self.tls_ctx = None
=======
        self.tls_ctx: None | OpenSSL.SSL.Context = None
>>>>>>> ea672e8d
        self.client_tz: datetime.tzinfo = pytds.tz.local
        self.option_flag2 = 0
        self.connect_timeout = 0.0
        self.query_timeout: float | None = None
        self.blocksize = 4096
        self.readonly = False
        self.load_balancer: LoadBalancer | None = None
        self.bytes_to_unicode = False
        self.auth: AuthProtocol | None = None
        self.servers: deque[Tuple[Any, int | None, str]] = deque()
        self.server_enc_flag = 0
        self.access_token_callable: Callable[[], str] | None = None
        self.access_token: str | None = None
        self.nonce: bytes | None = None


class _TdsEnv:
    def __init__(self):
        self.database = None
        self.language = None
        self.charset = None
        self.autocommit = False
        # Transaction isolation level
        self.isolation_level = 0


def _create_exception_by_message(
    msg: Message, custom_error_msg: str | None = None
) -> ProgrammingError | IntegrityError | OperationalError:
    msg_no = msg["msgno"]
    if custom_error_msg is not None:
        error_msg = custom_error_msg
    else:
        error_msg = msg["message"]
    ex: ProgrammingError | IntegrityError | OperationalError
    if msg_no in prog_errors:
        ex = ProgrammingError(error_msg)
    elif msg_no in integrity_errors:
        ex = IntegrityError(error_msg)
    else:
        ex = OperationalError(error_msg)
    ex.msg_no = msg["msgno"]
    ex.text = msg["message"]
    ex.srvname = msg["server"]
    ex.procname = msg["proc_name"]
    ex.number = msg["msgno"]
    ex.severity = msg["severity"]
    ex.state = msg["state"]
    ex.line = msg["line_number"]
    return ex


class Message(TypedDict):
    marker: int
    msgno: int
    state: int
    severity: int
    sql_state: int | None
    priv_msg_type: int
    message: str
    server: str
    proc_name: str
    line_number: int


class Route(TypedDict):
    server: str
    port: int


class _Results(object):
    def __init__(self) -> None:
        self.columns: list[Column] = []
        self.row_count = 0
        self.description: tuple[tuple[str, Any, None, int, int, int, int], ...] = ()<|MERGE_RESOLUTION|>--- conflicted
+++ resolved
@@ -977,15 +977,11 @@
         self.validate_host = True
         self.enc_login_only = False
         self.enc_flag = 0
-<<<<<<< HEAD
         try:
             import OpenSSL.SSL  # type: ignore # needs fixing
             self.tls_ctx: OpenSSL.SSL.Context | None = None
         except ImportError:
             self.tls_ctx = None
-=======
-        self.tls_ctx: None | OpenSSL.SSL.Context = None
->>>>>>> ea672e8d
         self.client_tz: datetime.tzinfo = pytds.tz.local
         self.option_flag2 = 0
         self.connect_timeout = 0.0
