from __future__ import annotations

import logging
from typing import Any
import typing

try:
    import OpenSSL.SSL  # type: ignore # needs fixing
except ImportError:
    OPENSSL_AVAILABLE = False
else:
    OPENSSL_AVAILABLE = True

from . import tds_base

BUFSIZE = 65536


logger = logging.getLogger(__name__)


if typing.TYPE_CHECKING:
    from pytds.tds_session import _TdsSession


class EncryptedSocket(tds_base.TransportProtocol):
    def __init__(
        self, transport: tds_base.TransportProtocol, tls_conn: OpenSSL.SSL.Connection
    ) -> None:
        super().__init__()
        self._transport = transport
        self._tls_conn = tls_conn

    def gettimeout(self) -> float | None:
        return self._transport.gettimeout()

    def settimeout(self, timeout: float | None) -> None:
        self._transport.settimeout(timeout)

    def sendall(self, data: Any, flags: int = 0) -> None:
        # TLS.Connection does not support bytearrays, need to convert to bytes first
        if isinstance(data, bytearray):
            data = bytes(data)

        self._tls_conn.sendall(data)
        buf = self._tls_conn.bio_read(BUFSIZE)
        self._transport.sendall(buf)

    #   def send(self, data):
    #       while True:
    #           try:
    #               return self._tls_conn.send(data)
    #           except OpenSSL.SSL.WantWriteError:
    #               buf = self._tls_conn.bio_read(BUFSIZE)
    #               self._transport.sendall(buf)

    def recv_into(
        self, buffer: bytearray | memoryview, size: int = 0, flags: int = 0
    ) -> int:
        if size == 0:
            size = len(buffer)
        res = self.recv(size)
        buffer[0 : len(res)] = res
        return len(res)

    def recv(self, bufsize: int, flags: int = 0) -> bytes:
        while True:
            try:
                buf = self._tls_conn.bio_read(bufsize)
            except OpenSSL.SSL.WantReadError:
                pass
            else:
                self._transport.sendall(buf)

            try:
                return self._tls_conn.recv(bufsize)
            except OpenSSL.SSL.WantReadError:
                buf = self._transport.recv(BUFSIZE)
                if buf:
                    self._tls_conn.bio_write(buf)
                else:
                    return b""

    def close(self) -> None:
        self._tls_conn.shutdown()
        self._transport.close()

    def shutdown(self, how: int = 0) -> None:
        self._tls_conn.shutdown()


def verify_cb(conn, cert, err_num, err_depth, ret_code: int) -> bool:
    return ret_code == 1


def is_san_matching(san: str, host_name: str) -> bool:
<<<<<<< HEAD
    for item in san.split(','):
        dnsentry = item.strip().lstrip('DNS:').strip()
=======
    for item in san.split(","):
        dnsentry = item.lstrip("DNS:").strip()
>>>>>>> 123e4682
        # SANs are usually have form like: DNS:hostname
        if dnsentry == host_name:
            return True
        if (
            dnsentry[0:2] == "*."
        ):  # support for wildcards, but only at the first position
            afterstar_parts = dnsentry[2:]
            afterstar_parts_sname = ".".join(
                host_name.split(".")[1:]
            )  # remove first part of dns name
            if afterstar_parts == afterstar_parts_sname:
                return True
    return False


def validate_host(cert, name: bytes) -> bool:
    """
    Validates host name against certificate

    @param cert: Certificate returned by host
    @param name: Actual host name used for connection
    @return: Returns true if host name matches certificate
    """
    cn = None
    for t, v in cert.get_subject().get_components():
        if t == b"CN":
            cn = v
            break

    if cn == name:
        return True

    # checking SAN
    s_name = name.decode("ascii")
    for i in range(cert.get_extension_count()):
        ext = cert.get_extension(i)
        if ext.get_short_name() == b"subjectAltName":
            s = str(ext)
            if is_san_matching(s, s_name):
                return True

    # TODO check if wildcard is needed in CN as well
    return False


def create_context(cafile: str) -> OpenSSL.SSL.Context:
    ctx = OpenSSL.SSL.Context(OpenSSL.SSL.TLSv1_2_METHOD)
    ctx.set_options(OpenSSL.SSL.OP_NO_SSLv2)
    ctx.set_options(OpenSSL.SSL.OP_NO_SSLv3)
    ctx.set_verify(OpenSSL.SSL.VERIFY_PEER, verify_cb)
    # print("verify depth:", ctx.get_verify_depth())
    # print("verify mode:", ctx.get_verify_mode())
    # print("openssl version:", cryptography.hazmat.backends.openssl.backend.openssl_version_text())
    ctx.load_verify_locations(cafile=cafile)
    return ctx


# https://msdn.microsoft.com/en-us/library/dd357559.aspx
def establish_channel(tds_sock: _TdsSession) -> None:
    w = tds_sock._writer
    r = tds_sock._reader
    login = tds_sock.conn._login

    bhost = login.server_name.encode("ascii")

    conn = OpenSSL.SSL.Connection(login.tls_ctx)
    conn.set_tlsext_host_name(bhost)
    # change connection to client mode
    conn.set_connect_state()
    logger.info("doing TLS handshake")
    while True:
        try:
            logger.debug("calling do_handshake")
            conn.do_handshake()
        except OpenSSL.SSL.WantReadError:
            logger.debug(
                "got WantReadError, getting data from the write end of the TLS connection buffer"
            )
            try:
                req = conn.bio_read(BUFSIZE)
            except OpenSSL.SSL.WantReadError:
                # PyOpenSSL - https://github.com/pyca/pyopenssl/issues/887
                logger.debug("got WantReadError again, waiting for response...")
            else:
                logger.debug(
                    "sending %d bytes of the handshake data to the server", len(req)
                )
                w.begin_packet(tds_base.PacketType.PRELOGIN)
                w.write(req)
                w.flush()
            logger.debug("receiving response from the server")
            r.begin_response()
            resp = r.read_whole_packet()
            # TODO validate r.packet_type
            logger.debug(
                "adding %d bytes of the response into the TLS connection buffer",
                len(resp),
            )
            conn.bio_write(resp)
        else:
            logger.info("TLS handshake is complete")
            if login.validate_host:
                if not validate_host(cert=conn.get_peer_certificate(), name=bhost):
                    raise tds_base.Error(
                        "Certificate does not match host name '{}'".format(
                            login.server_name
                        )
                    )
            enc_sock = EncryptedSocket(transport=tds_sock.conn.sock, tls_conn=conn)
            tds_sock.conn.sock = enc_sock
            tds_sock._writer._transport = enc_sock
            tds_sock._reader._transport = enc_sock
            return


def revert_to_clear(tds_sock: _TdsSession) -> None:
    """
    Reverts connection back to non-encrypted mode
    Used when client sent ENCRYPT_OFF flag
    @param tds_sock:
    @return:
    """
    enc_conn = tds_sock.conn.sock
    if isinstance(enc_conn, EncryptedSocket):
        clear_conn = enc_conn._transport
        enc_conn.shutdown()
        tds_sock.conn.sock = clear_conn
        tds_sock._writer._transport = clear_conn
        tds_sock._reader._transport = clear_conn<|MERGE_RESOLUTION|>--- conflicted
+++ resolved
@@ -94,13 +94,8 @@
 
 
 def is_san_matching(san: str, host_name: str) -> bool:
-<<<<<<< HEAD
     for item in san.split(','):
         dnsentry = item.strip().lstrip('DNS:').strip()
-=======
-    for item in san.split(","):
-        dnsentry = item.lstrip("DNS:").strip()
->>>>>>> 123e4682
         # SANs are usually have form like: DNS:hostname
         if dnsentry == host_name:
             return True
