--- conflicted
+++ resolved
@@ -450,7 +450,6 @@
         chunks.append(buf)
         left -= len(buf)
     return b''.join(chunks)
-<<<<<<< HEAD
 
 def readall_fast(stm, size):
     buf, offset = stm.read_fast(size)
@@ -460,8 +459,6 @@
         buf += stm.read(size - len(buf))
         return buf, 0
     return buf, offset
-=======
->>>>>>> dd198260
 
 
 class _TdsReader(object):
