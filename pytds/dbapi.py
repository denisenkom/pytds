--- conflicted
+++ resolved
@@ -48,16 +48,12 @@
     return list
 
 def dict_row_strategy(column_names):
-<<<<<<< HEAD
-=======
     # replace empty column names with indices
     column_names = [(name or idx) for idx, name in enumerate(column_names)]
->>>>>>> 4bb58874
     def row_factory(row):
         return dict(zip(column_names, row))
     return row_factory
 
-<<<<<<< HEAD
 def is_valid_identifier(name):
     return name and re.match("^[_A-Za-z][_a-zA-Z0-9]*$", name) and not keyword.iskeyword(name)
 
@@ -65,31 +61,19 @@
     import collections
     # replace empty column names with placeholders
     column_names = [name if is_valid_identifier(name) else 'col%s_' % idx for idx, name in enumerate(column_names)]
-    return collections.namedtuple('Row', column_names)
-=======
-def namedtuple_row_strategy(column_names):
-    import collections
-    # replace empty column names with placeholders
-    column_names = [(name or 'col%s_' % idx) for idx, name in enumerate(column_names)]
     row_class = collections.namedtuple('Row', column_names)
     def row_factory(row):
         return row_class(*row)
     return row_factory
->>>>>>> 4bb58874
 
 def recordtype_row_strategy(column_names):
     import recordtype # optional dependency
     # replace empty column names with placeholders
-<<<<<<< HEAD
     column_names = [name if is_valid_identifier(name) else 'col%s_' % idx for idx, name in enumerate(column_names)]
-    return recordtype.recordtype('Row', column_names)
-=======
-    column_names = [(name or 'col%s_' % idx) for idx, name in enumerate(column_names)]
     row_class = recordtype.recordtype('Row', column_names)
     def row_factory(row):
         return row_class(*row)
     return row_factory
->>>>>>> 4bb58874
 
 ######################
 ## Connection class ##
@@ -226,11 +210,7 @@
         if not self._autocommit:
             self._main_cursor._begin_tran(isolation_level=self._isolation_level)
 
-<<<<<<< HEAD
     def __init__(self, server=None, database=None, user=None, password=None, timeout=None,
-=======
-    def __init__(self, server='.', database='', user='', password='', timeout=None,
->>>>>>> 4bb58874
                  login_timeout=60, as_dict=None,
                  appname=None, port=None, tds_version=TDS74,
                  encryption_level=TDS_ENCRYPTION_OFF, autocommit=False,
@@ -613,11 +593,6 @@
         self._session.find_result_or_done()
         self._setup_row_factory()
 
-        self._row_factory = None
-        if self._session.res_info:
-            column_names = [col[0] for col in self._session.res_info.description]
-            self._row_factory = self._conn._row_strategy(column_names)
-
     def execute(self, operation, params=()):
         # Execute the query
         self._assert_open()
@@ -723,11 +698,7 @@
     def fetchone(self):
         row = self._session.fetchone()
         if row:
-<<<<<<< HEAD
-            return self._row_factory(*row)
-=======
             return self._row_factory(row)
->>>>>>> 4bb58874
 
     def fetchmany(self, size=None):
         if size is None:
